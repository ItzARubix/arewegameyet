--- conflicted
+++ resolved
@@ -3,12 +3,9 @@
 source = "crates"
 
 [[crates]]
+name = "spirq"
+source = "crates"
+
+[[crates]]
 name = "spirv-reflect"
 source = "crates"
-<<<<<<< HEAD
-=======
-
-[[crates]]
-name = "spirq"
-source = "crates"
->>>>>>> 7b1a32fc
