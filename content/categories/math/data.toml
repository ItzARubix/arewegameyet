<<<<<<< HEAD
[[crates]]
name = "bvh"
source = "crates"

[[crates]]
name = "cgmath"
source = "crates"

[[crates]]
name = "dual_quaternion"
source = "crates"

[[crates]]
name = "euclid"
source = "crates"

[[crates]]
name = "euler"
source = "crates"
gitter_url = "https://gitter.im/euler-rs/Lobby"

[[crates]]
name = "generic-matrix"
source = "crates"

[[crates]]
name = "glam"
source = "crates"

[[crates]]
name = "I3ck/rust-3d"
source = "github"

[[crates]]
name = "mint"
source = "crates"

[[crates]]
name = "nalgebra"
source = "crates"

[[crates]]
name = "oxygen_quark"
source = "crates"

[[crates]]
name = "palette"
source = "crates"

[[crates]]
name = "quaternion"
source = "crates"

[[crates]]
name = "vecmath"
source = "crates"

[[crates]]
name = "vek"
source = "crates"
=======
[[crates]]
name = "cgmath"
source = "crates"

[[crates]]
name = "nalgebra"
source = "crates"

[[crates]]
name = "euler"
source = "crates"
gitter_url = "https://gitter.im/euler-rs/Lobby"

[[crates]]
name = "vek"
source = "crates"

[[crates]]
name = "dual_quaternion"
source = "crates"

[[crates]]
name = "quaternion"
source = "crates"

[[crates]]
name = "vecmath"
source = "crates"

[[crates]]
name = "palette"
source = "crates"

[[crates]]
name = "generic-matrix"
source = "crates"

[[crates]]
name = "bvh"
source = "crates"

[[crates]]
name = "I3ck/rust-3d"
source = "github"

[[crates]]
name = "oxygen_quark"
source = "crates"

[[crates]]
name = "euclid"
source = "crates"

[[crates]]
name = "mint"
source = "crates"

[[crates]]
name = "glam"
source = "crates"

[[crates]]
name = "ultraviolet"
source = "crates"
>>>>>>> aa78f33e
<|MERGE_RESOLUTION|>--- conflicted
+++ resolved
@@ -1,4 +1,3 @@
-<<<<<<< HEAD
 [[crates]]
 name = "bvh"
 source = "crates"
@@ -53,36 +52,7 @@
 source = "crates"
 
 [[crates]]
-name = "vecmath"
-source = "crates"
-
-[[crates]]
-name = "vek"
-source = "crates"
-=======
-[[crates]]
-name = "cgmath"
-source = "crates"
-
-[[crates]]
-name = "nalgebra"
-source = "crates"
-
-[[crates]]
-name = "euler"
-source = "crates"
-gitter_url = "https://gitter.im/euler-rs/Lobby"
-
-[[crates]]
-name = "vek"
-source = "crates"
-
-[[crates]]
-name = "dual_quaternion"
-source = "crates"
-
-[[crates]]
-name = "quaternion"
+name = "ultraviolet"
 source = "crates"
 
 [[crates]]
@@ -90,38 +60,5 @@
 source = "crates"
 
 [[crates]]
-name = "palette"
+name = "vek"
 source = "crates"
-
-[[crates]]
-name = "generic-matrix"
-source = "crates"
-
-[[crates]]
-name = "bvh"
-source = "crates"
-
-[[crates]]
-name = "I3ck/rust-3d"
-source = "github"
-
-[[crates]]
-name = "oxygen_quark"
-source = "crates"
-
-[[crates]]
-name = "euclid"
-source = "crates"
-
-[[crates]]
-name = "mint"
-source = "crates"
-
-[[crates]]
-name = "glam"
-source = "crates"
-
-[[crates]]
-name = "ultraviolet"
-source = "crates"
->>>>>>> aa78f33e
