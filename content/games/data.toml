[[games]]
link = "//sharonos.com/"
image = "assets/img/sharbringer-icon.jpg"
name = "SHAR"
description = "Network shooter with physics and destructions"

[[games]]
link = "//github.com/ozkriff/zoc/"
image = "assets/img/zone-of-control.png"
name = "Zone of Control"
description = "A turn-based hexagonal strategy game"

[[games]]
link = "//github.com/itadinanta/rust-oids"
image = "assets/img/rustoids.png"
name = "Rust-oids"
description = "A-life simulator sandbox"

[[games]]
link = "//github.com/OsnaCS/plantex"
image = "assets/img/plantex.jpg"
name = "plantex"
description = "Open-world exploration game with plants. Everything is procedurally generated"

[[games]]
link = "//github.com/cristicbz/rust-doom"
image = "assets/img/rust-doom.png"
name = "Rust Doom"
description = "A Doom Renderer written in Rust"

[[games]]
link = "//github.com/indiv0/colonize"
image = "assets/img/colonize.png"
name = "colonize"
description = "A Dwarf Fortress/Rimworld-like game written in Rust"

[[games]]
link = "//github.com/tedsta/reforge"
image = "assets/img/reforge_screeny.png"
name = "Reforge"
description = "Online multiplayer sandbox space ship combat game"

[[games]]
link = "//github.com/PistonDevelopers/hematite"
image = "assets/img/hematite.png"
name = "hematite"
description = "A simple Minecraft written in Rust with the Piston game engine"

[[games]]
link = "//github.com/Jeaye/q3"
image = "assets/img/q3.png"
name = "Q³"
description = "A Quake 3 like game with voxelized destructible maps"

[[games]]
link = "//github.com/aochagavia/rocket"
image = "assets/img/rocket.png"
name = "Rocket"
description = "A toy game in Rust, using Piston. The code is thoroughly commented in order to help people to follow it easily"

[[games]]
link = "//github.com/rsaarelm/magog"
image = "assets/img/magog.png"
name = "magog"
description = "A roguelike game in Rust"

[[games]]
link = "//github.com/thiolliere/ruga"
image = "//github.com/thiolliere/ruga/raw/master/animation.gif"
name = "ruga"
description = "A game made in rust"

[[games]]
link = "//m12y.com/a-snakes-tale/"
image = "assets/img/a-snakes-tale.png"
name = "A Snake's Tale"
description = "A (100% Rust) puzzle game about snakes in cramped places"


[[games]]
link = "//cityboundsim.com/"
image = "assets/img/Citybound_Cover_art_photo.jpg"
name = "Citybound"
description = "A new city-building game that dares to go beyond everything in its genre"

[[games]]
link = "//rap2hpoutre.github.io/llamassacre-website/"
image = "//rap2hpoutre.github.io/llamassacre-website/screen.png"
name = "Llamassacre"
description = "A jump and bump game for two players made with ggez"

[[games]]
link = "//github.com/ucarion/gaia"
image = "assets/img/gaia.jpg"
name = "Gaia"
description = "A program that lets you view the world"

[[games]]
link = "//github.com/ozkriff/zemeroth/"
image = "assets/img/zemeroth.gif"
name = "Zemeroth"
description = "A small 2D turn-based hexagonal tactical game made with ggez engine"

[[games]]
link = "//www.reddit.com/r/rust/comments/795dg4/i_spent_the_last_year_writing_a_plant/"
image = "assets/img/garden.jpg"
name = "Garden"
description = "A game centered around really detailed plant growth simulation"

[[games]]
link = "//github.com/kvark/vange-rs"
image = "assets/img/rustyroad.png"
name = "Vange-rs"
description = "Rusty Vangers clone"

[[games]]
link = "//github.com/Swampsoft/solitaire"
image = "assets/img/solitaire.jpg"
name = "Solitaire"
description = "A remake of the Shenzhen Solitaire variant"

[[games]]
link = "//github.com/Dooskington/Rostige-Schlange"
image = "assets/img/rostigeschlange.png"
name = "Rostige Schlange"
description = "Rostige Schlange (\"Rusty Snake\" in German apparently) is a small snake clone, using OpenGL for rendering"

[[games]]
link = "//store.steampowered.com/app/884160/HyperZen_Training/"
image = "assets/img/hyperzentraining.png"
name = "HyperZen Training"
description = "Experimental minimalist game with a special graphical mecanic"

[[games]]
link = "//christopherdumas.org/astraterra"
image = "assets/img/AstraTerra-icon.jpg"
name = "Astra Terra"
description = "A real-time base-building strategy game with procedurally generated worlds and an emphasis on simulation and story"

[[games]]
link = "//gitlab.com/remram44/vigilant-steel"
image = "assets/img/vigilant-steel.png"
name = "Vigilant Steel"
description = "A space game using Rust & Piston"

[[games]]
link = "//github.com/K4ugummi/carambolage"
image = "assets/img/carambolage.jpg"
name = "carambolage"
description = "Cartoonish style racing game using Rust and OpenGL - highly experimental at its current state"

[[games]]

link = "//veloren.net"
image = "assets/img/veloren.png"
name = "Veloren"
description = "An open source Voxel RPG game inspired by Cube World and Dwarf Fortress in early development"

[[games]]
link = "//www.roboinstruct.us/"
image = "assets/img/roboinstructus.gif"
name = "Robo Instructus"
description = "A puzzle game in which players manoeuvre a robot by issuing instructions via a simple programming language"

[[games]]
<<<<<<< HEAD
link = "//tryjumping.com/dose-response-roguelike/"
image = "assets/img/dose-response.png"
name = "dose response"
description = "Dose Response is a roguelike game where you play an addict. Avoid the dangers threatening your mind and body while desperately looking for the next fix."

=======
link = "//github.com/SergiusIW/chirperjax"
image = "assets/img/chirperjax.png"
name = "chirperjax"
description = "A simple 2D platformer game that demonstrates the use of two Rust crates: Gate and Collider."

[[games]]
link = "//www.luduminis.com/pascal/about/"
image = "assets/img/pascal_penguin.png"
name = "Pascal Penguin"
description = "Pascal Penguin is a 2D grid-based puzzle game with levels designed around slippery ice."

>>>>>>> 1546b5cc
<|MERGE_RESOLUTION|>--- conflicted
+++ resolved
@@ -1,184 +1,181 @@
-[[games]]
-link = "//sharonos.com/"
-image = "assets/img/sharbringer-icon.jpg"
-name = "SHAR"
-description = "Network shooter with physics and destructions"
-
-[[games]]
-link = "//github.com/ozkriff/zoc/"
-image = "assets/img/zone-of-control.png"
-name = "Zone of Control"
-description = "A turn-based hexagonal strategy game"
-
-[[games]]
-link = "//github.com/itadinanta/rust-oids"
-image = "assets/img/rustoids.png"
-name = "Rust-oids"
-description = "A-life simulator sandbox"
-
-[[games]]
-link = "//github.com/OsnaCS/plantex"
-image = "assets/img/plantex.jpg"
-name = "plantex"
-description = "Open-world exploration game with plants. Everything is procedurally generated"
-
-[[games]]
-link = "//github.com/cristicbz/rust-doom"
-image = "assets/img/rust-doom.png"
-name = "Rust Doom"
-description = "A Doom Renderer written in Rust"
-
-[[games]]
-link = "//github.com/indiv0/colonize"
-image = "assets/img/colonize.png"
-name = "colonize"
-description = "A Dwarf Fortress/Rimworld-like game written in Rust"
-
-[[games]]
-link = "//github.com/tedsta/reforge"
-image = "assets/img/reforge_screeny.png"
-name = "Reforge"
-description = "Online multiplayer sandbox space ship combat game"
-
-[[games]]
-link = "//github.com/PistonDevelopers/hematite"
-image = "assets/img/hematite.png"
-name = "hematite"
-description = "A simple Minecraft written in Rust with the Piston game engine"
-
-[[games]]
-link = "//github.com/Jeaye/q3"
-image = "assets/img/q3.png"
-name = "Q³"
-description = "A Quake 3 like game with voxelized destructible maps"
-
-[[games]]
-link = "//github.com/aochagavia/rocket"
-image = "assets/img/rocket.png"
-name = "Rocket"
-description = "A toy game in Rust, using Piston. The code is thoroughly commented in order to help people to follow it easily"
-
-[[games]]
-link = "//github.com/rsaarelm/magog"
-image = "assets/img/magog.png"
-name = "magog"
-description = "A roguelike game in Rust"
-
-[[games]]
-link = "//github.com/thiolliere/ruga"
-image = "//github.com/thiolliere/ruga/raw/master/animation.gif"
-name = "ruga"
-description = "A game made in rust"
-
-[[games]]
-link = "//m12y.com/a-snakes-tale/"
-image = "assets/img/a-snakes-tale.png"
-name = "A Snake's Tale"
-description = "A (100% Rust) puzzle game about snakes in cramped places"
-
-
-[[games]]
-link = "//cityboundsim.com/"
-image = "assets/img/Citybound_Cover_art_photo.jpg"
-name = "Citybound"
-description = "A new city-building game that dares to go beyond everything in its genre"
-
-[[games]]
-link = "//rap2hpoutre.github.io/llamassacre-website/"
-image = "//rap2hpoutre.github.io/llamassacre-website/screen.png"
-name = "Llamassacre"
-description = "A jump and bump game for two players made with ggez"
-
-[[games]]
-link = "//github.com/ucarion/gaia"
-image = "assets/img/gaia.jpg"
-name = "Gaia"
-description = "A program that lets you view the world"
-
-[[games]]
-link = "//github.com/ozkriff/zemeroth/"
-image = "assets/img/zemeroth.gif"
-name = "Zemeroth"
-description = "A small 2D turn-based hexagonal tactical game made with ggez engine"
-
-[[games]]
-link = "//www.reddit.com/r/rust/comments/795dg4/i_spent_the_last_year_writing_a_plant/"
-image = "assets/img/garden.jpg"
-name = "Garden"
-description = "A game centered around really detailed plant growth simulation"
-
-[[games]]
-link = "//github.com/kvark/vange-rs"
-image = "assets/img/rustyroad.png"
-name = "Vange-rs"
-description = "Rusty Vangers clone"
-
-[[games]]
-link = "//github.com/Swampsoft/solitaire"
-image = "assets/img/solitaire.jpg"
-name = "Solitaire"
-description = "A remake of the Shenzhen Solitaire variant"
-
-[[games]]
-link = "//github.com/Dooskington/Rostige-Schlange"
-image = "assets/img/rostigeschlange.png"
-name = "Rostige Schlange"
-description = "Rostige Schlange (\"Rusty Snake\" in German apparently) is a small snake clone, using OpenGL for rendering"
-
-[[games]]
-link = "//store.steampowered.com/app/884160/HyperZen_Training/"
-image = "assets/img/hyperzentraining.png"
-name = "HyperZen Training"
-description = "Experimental minimalist game with a special graphical mecanic"
-
-[[games]]
-link = "//christopherdumas.org/astraterra"
-image = "assets/img/AstraTerra-icon.jpg"
-name = "Astra Terra"
-description = "A real-time base-building strategy game with procedurally generated worlds and an emphasis on simulation and story"
-
-[[games]]
-link = "//gitlab.com/remram44/vigilant-steel"
-image = "assets/img/vigilant-steel.png"
-name = "Vigilant Steel"
-description = "A space game using Rust & Piston"
-
-[[games]]
-link = "//github.com/K4ugummi/carambolage"
-image = "assets/img/carambolage.jpg"
-name = "carambolage"
-description = "Cartoonish style racing game using Rust and OpenGL - highly experimental at its current state"
-
-[[games]]
-
-link = "//veloren.net"
-image = "assets/img/veloren.png"
-name = "Veloren"
-description = "An open source Voxel RPG game inspired by Cube World and Dwarf Fortress in early development"
-
-[[games]]
-link = "//www.roboinstruct.us/"
-image = "assets/img/roboinstructus.gif"
-name = "Robo Instructus"
-description = "A puzzle game in which players manoeuvre a robot by issuing instructions via a simple programming language"
-
-[[games]]
-<<<<<<< HEAD
-link = "//tryjumping.com/dose-response-roguelike/"
-image = "assets/img/dose-response.png"
-name = "dose response"
-description = "Dose Response is a roguelike game where you play an addict. Avoid the dangers threatening your mind and body while desperately looking for the next fix."
-
-=======
-link = "//github.com/SergiusIW/chirperjax"
-image = "assets/img/chirperjax.png"
-name = "chirperjax"
-description = "A simple 2D platformer game that demonstrates the use of two Rust crates: Gate and Collider."
-
-[[games]]
-link = "//www.luduminis.com/pascal/about/"
-image = "assets/img/pascal_penguin.png"
-name = "Pascal Penguin"
-description = "Pascal Penguin is a 2D grid-based puzzle game with levels designed around slippery ice."
-
->>>>>>> 1546b5cc
+[[games]]
+link = "//sharonos.com/"
+image = "assets/img/sharbringer-icon.jpg"
+name = "SHAR"
+description = "Network shooter with physics and destructions"
+
+[[games]]
+link = "//github.com/ozkriff/zoc/"
+image = "assets/img/zone-of-control.png"
+name = "Zone of Control"
+description = "A turn-based hexagonal strategy game"
+
+[[games]]
+link = "//github.com/itadinanta/rust-oids"
+image = "assets/img/rustoids.png"
+name = "Rust-oids"
+description = "A-life simulator sandbox"
+
+[[games]]
+link = "//github.com/OsnaCS/plantex"
+image = "assets/img/plantex.jpg"
+name = "plantex"
+description = "Open-world exploration game with plants. Everything is procedurally generated"
+
+[[games]]
+link = "//github.com/cristicbz/rust-doom"
+image = "assets/img/rust-doom.png"
+name = "Rust Doom"
+description = "A Doom Renderer written in Rust"
+
+[[games]]
+link = "//github.com/indiv0/colonize"
+image = "assets/img/colonize.png"
+name = "colonize"
+description = "A Dwarf Fortress/Rimworld-like game written in Rust"
+
+[[games]]
+link = "//github.com/tedsta/reforge"
+image = "assets/img/reforge_screeny.png"
+name = "Reforge"
+description = "Online multiplayer sandbox space ship combat game"
+
+[[games]]
+link = "//github.com/PistonDevelopers/hematite"
+image = "assets/img/hematite.png"
+name = "hematite"
+description = "A simple Minecraft written in Rust with the Piston game engine"
+
+[[games]]
+link = "//github.com/Jeaye/q3"
+image = "assets/img/q3.png"
+name = "Q³"
+description = "A Quake 3 like game with voxelized destructible maps"
+
+[[games]]
+link = "//github.com/aochagavia/rocket"
+image = "assets/img/rocket.png"
+name = "Rocket"
+description = "A toy game in Rust, using Piston. The code is thoroughly commented in order to help people to follow it easily"
+
+[[games]]
+link = "//github.com/rsaarelm/magog"
+image = "assets/img/magog.png"
+name = "magog"
+description = "A roguelike game in Rust"
+
+[[games]]
+link = "//github.com/thiolliere/ruga"
+image = "//github.com/thiolliere/ruga/raw/master/animation.gif"
+name = "ruga"
+description = "A game made in rust"
+
+[[games]]
+link = "//m12y.com/a-snakes-tale/"
+image = "assets/img/a-snakes-tale.png"
+name = "A Snake's Tale"
+description = "A (100% Rust) puzzle game about snakes in cramped places"
+
+
+[[games]]
+link = "//cityboundsim.com/"
+image = "assets/img/Citybound_Cover_art_photo.jpg"
+name = "Citybound"
+description = "A new city-building game that dares to go beyond everything in its genre"
+
+[[games]]
+link = "//rap2hpoutre.github.io/llamassacre-website/"
+image = "//rap2hpoutre.github.io/llamassacre-website/screen.png"
+name = "Llamassacre"
+description = "A jump and bump game for two players made with ggez"
+
+[[games]]
+link = "//github.com/ucarion/gaia"
+image = "assets/img/gaia.jpg"
+name = "Gaia"
+description = "A program that lets you view the world"
+
+[[games]]
+link = "//github.com/ozkriff/zemeroth/"
+image = "assets/img/zemeroth.gif"
+name = "Zemeroth"
+description = "A small 2D turn-based hexagonal tactical game made with ggez engine"
+
+[[games]]
+link = "//www.reddit.com/r/rust/comments/795dg4/i_spent_the_last_year_writing_a_plant/"
+image = "assets/img/garden.jpg"
+name = "Garden"
+description = "A game centered around really detailed plant growth simulation"
+
+[[games]]
+link = "//github.com/kvark/vange-rs"
+image = "assets/img/rustyroad.png"
+name = "Vange-rs"
+description = "Rusty Vangers clone"
+
+[[games]]
+link = "//github.com/Swampsoft/solitaire"
+image = "assets/img/solitaire.jpg"
+name = "Solitaire"
+description = "A remake of the Shenzhen Solitaire variant"
+
+[[games]]
+link = "//github.com/Dooskington/Rostige-Schlange"
+image = "assets/img/rostigeschlange.png"
+name = "Rostige Schlange"
+description = "Rostige Schlange (\"Rusty Snake\" in German apparently) is a small snake clone, using OpenGL for rendering"
+
+[[games]]
+link = "//store.steampowered.com/app/884160/HyperZen_Training/"
+image = "assets/img/hyperzentraining.png"
+name = "HyperZen Training"
+description = "Experimental minimalist game with a special graphical mecanic"
+
+[[games]]
+link = "//christopherdumas.org/astraterra"
+image = "assets/img/AstraTerra-icon.jpg"
+name = "Astra Terra"
+description = "A real-time base-building strategy game with procedurally generated worlds and an emphasis on simulation and story"
+
+[[games]]
+link = "//gitlab.com/remram44/vigilant-steel"
+image = "assets/img/vigilant-steel.png"
+name = "Vigilant Steel"
+description = "A space game using Rust & Piston"
+
+[[games]]
+link = "//github.com/K4ugummi/carambolage"
+image = "assets/img/carambolage.jpg"
+name = "carambolage"
+description = "Cartoonish style racing game using Rust and OpenGL - highly experimental at its current state"
+
+[[games]]
+
+link = "//veloren.net"
+image = "assets/img/veloren.png"
+name = "Veloren"
+description = "An open source Voxel RPG game inspired by Cube World and Dwarf Fortress in early development"
+
+[[games]]
+link = "//www.roboinstruct.us/"
+image = "assets/img/roboinstructus.gif"
+name = "Robo Instructus"
+description = "A puzzle game in which players manoeuvre a robot by issuing instructions via a simple programming language"
+
+[[games]]
+link = "//tryjumping.com/dose-response-roguelike/"
+image = "assets/img/dose-response.png"
+name = "dose response"
+description = "Dose Response is a roguelike game where you play an addict. Avoid the dangers threatening your mind and body while desperately looking for the next fix."
+
+[[games]]
+link = "//github.com/SergiusIW/chirperjax"
+image = "assets/img/chirperjax.png"
+name = "chirperjax"
+description = "A simple 2D platformer game that demonstrates the use of two Rust crates: Gate and Collider."
+
+[[games]]
+link = "//www.luduminis.com/pascal/about/"
+image = "assets/img/pascal_penguin.png"
+name = "Pascal Penguin"
+description = "Pascal Penguin is a 2D grid-based puzzle game with levels designed around slippery ice."